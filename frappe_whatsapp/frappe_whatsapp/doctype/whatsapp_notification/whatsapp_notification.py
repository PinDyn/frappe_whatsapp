"""Notification."""

import json
import frappe
from frappe.model.document import Document
from frappe.utils.safe_exec import get_safe_globals, safe_exec
from frappe.integrations.utils import make_post_request
from frappe.desk.form.utils import get_pdf_link
from frappe.utils import add_to_date, nowdate, datetime


class WhatsAppNotification(Document):
    """Notification."""

    def validate(self):
        """Validate."""
        if self.notification_type == "DocType Event":
            fields = frappe.get_doc("DocType", self.reference_doctype).fields
            fields += frappe.get_all(
                "Custom Field",
                filters={"dt": self.reference_doctype},
                fields=["fieldname"]
            )
            if not any(field.fieldname == self.field_name for field in fields): # noqa
                frappe.throw(f"Field name {self.field_name} does not exists")
        if self.custom_attachment:
            if not self.attach and not self.attach_from_field:
                frappe.throw("Either <b>Attach</b> a file or add a <b>Attach from field</b> to send attachemt")

    def send_scheduled_message(self) -> dict:
        """Specific to API endpoint Server Scripts."""
        safe_exec(
            self.condition, get_safe_globals(), dict(doc=self)
        )
        language_code = frappe.db.get_value(
            "WhatsApp Templates", self.template,
            fieldname='language_code'
        )
        if language_code:
            for contact in self._contact_list:
                data = {
                    "messaging_product": "whatsapp",
                    "to": self.format_number(contact),
                    "type": "template",
                    "template": {
                        "name": self.template,
                        "language": {
                            "code": language_code
                        },
                        "components": []
                    }
                }
                self.content_type = template.get("header_type", "text").lower()
                self.notify(data)
        # return _globals.frappe.flags

    def send_template_message(self, doc: Document):
        """Specific to Document Event triggered Server Scripts."""
        if self.disabled:
            return

        doc_data = doc.as_dict()
        if self.condition:
            # check if condition satisfies
            if not frappe.safe_eval(
                self.condition, get_safe_globals(), dict(doc=doc_data)
            ):
                return

        template = frappe.db.get_value(
            "WhatsApp Templates", self.template,
            fieldname='*'
        )

        if template:
            data = {
                "messaging_product": "whatsapp",
                "to": self.format_number(doc_data[self.field_name]),
                "type": "template",
                "template": {
                    "name": self.template,
                    "language": {
                        "code": template.language_code
                    },
                    "components": []
                }
            }

            # Pass parameter values
            if self.fields:
                parameters = []
                for field in self.fields:
                    value = doc_data[field.field_name]
                    if isinstance(doc_data[field.field_name], (datetime.date, datetime.datetime)):
                        value = str(doc_data[field.field_name])
                    parameters.append({
                        "type": "text",
                        "text": value
                    })

                data['template']["components"] = [{
                    "type": "body",
                    "parameters": parameters
                }]

            if self.attach_document_print:
                # frappe.db.begin()
                key = doc.get_document_share_key()  # noqa
                frappe.db.commit()
                print_format = "Standard"
                doctype = frappe.get_doc("DocType", doc_data['doctype'])
                if doctype.custom:
                    if doctype.default_print_format:
                        print_format = doctype.default_print_format
                else:
                    default_print_format = frappe.db.get_value(
                        "Property Setter",
                        filters={
                            "doc_type": doc_data['doctype'],
                            "property": "default_print_format"
                        },
                        fieldname="value"
                    )
                    print_format = default_print_format if default_print_format else print_format
                link = get_pdf_link(
                    doc_data['doctype'],
                    doc_data['name'],
                    print_format=print_format
                )

                filename = f'{doc_data["name"]}.pdf'
                url = f'{frappe.utils.get_url()}{link}&key={key}'

            elif self.custom_attachment:
                filename = self.file_name

                if self.attach_from_field:
                    file_url = doc_data[self.attach_from_field]
                    if not file_url.startswith("http"):
                        # get share key so that private files can be sent
                        key = doc.get_document_share_key()
                        file_url = f'{frappe.utils.get_url()}{file_url}&key={key}'
                else:
                    file_url = self.attach

                if file_url.startswith("http"):
                    url = f'{file_url}'
                else:
                    url = f'{frappe.utils.get_url()}{file_url}'

            if template.header_type == 'DOCUMENT':
                data['template']['components'].append({
                    "type": "header",
                    "parameters": [{
                        "type": "document",
                        "document": {
                            "link": url,
                            "filename": filename
                        }
                    }]
                })
            elif template.header_type == 'IMAGE':
                data['template']['components'].append({
                    "type": "header",
                    "parameters": [{
                        "type": "image",
                        "image": {
                            "link": url
                        }
                    }]
                })
            self.content_type = template.header_type.lower()

            self.notify(data)

    def notify(self, data):
        """Notify."""
        settings = frappe.get_doc(
            "WhatsApp Settings", "WhatsApp Settings",
        )
        token = settings.get_password("token")

        headers = {
            "authorization": f"Bearer {token}",
            "content-type": "application/json"
        }
        try:
            success = False
            response = make_post_request(
                f"{settings.url}/{settings.version}/{settings.phone_id}/messages",
                headers=headers, data=json.dumps(data)
            )

            if not self.get("content_type"):
                self.content_type = 'text'

            frappe.get_doc({
                "doctype": "WhatsApp Message",
                "type": "Outgoing",
                "message": str(data['template']),
                "to": data['to'],
                "message_type": "Template",
                "message_id": response['messages'][0]['id'],
                "content_type": self.content_type
            }).save(ignore_permissions=True)

            frappe.msgprint("WhatsApp Message Triggered", indicator="green", alert=True)
            success = True

        except Exception as e:
            error_message = str(e)
            if frappe.flags.integration_request:
                response = frappe.flags.integration_request.json()['error']
                error_message = response.get('Error', response.get("message"))

            frappe.msgprint(
                f"Failed to trigger whatsapp message: {error_message}",
                indicator="red",
                alert=True
            )
        finally:
            if not success:
                meta = {"error": error_message}
            else:
                meta = frappe.flags.integration_request.json()
            frappe.get_doc({
                "doctype": "WhatsApp Notification Log",
                "template": self.template,
                "meta_data": meta
            }).insert(ignore_permissions=True)

    def on_trash(self):
        """On delete remove from schedule."""
        if self.notification_type == "Scheduler Event":
            frappe.delete_doc("Scheduled Job Type", self.name)

        frappe.cache().delete_value("whatsapp_notification_map")

    def after_insert(self):
        """After insert hook."""
        if self.notification_type == "Scheduler Event":
            method = f"frappe_whatsapp.utils.trigger_whatsapp_notifications_{self.event_frequency.lower().replace(' ', '_')}" # noqa
            job = frappe.get_doc(
                {
                    "doctype": "Scheduled Job Type",
                    "method": method,
                    "frequency": self.event_frequency
                }
            )

            job.insert()

    def format_number(self, number):
        """Format number."""
        if (number.startswith("+")):
            number = number[1:len(number)]

        return number


    def get_documents_for_today(self):
        """get list of documents that will be triggered today"""
        docs = []

        diff_days = self.days_in_advance
        if self.doctype_event == "Days After":
            diff_days = -diff_days

        reference_date = add_to_date(nowdate(), days=diff_days)
        reference_date_start = reference_date + " 00:00:00.000000"
        reference_date_end = reference_date + " 23:59:59.000000"

        doc_list = frappe.get_all(
            self.reference_doctype,
            fields="name",
            filters=[
                {self.date_changed: (">=", reference_date_start)},
                {self.date_changed: ("<=", reference_date_end)},
            ],
        )

        for d in doc_list:
            doc = frappe.get_doc(self.reference_doctype, d.name)
            self.send_template_message(doc)
            # print(doc.name)


@frappe.whitelist()
def call_trigger_notifications():
    """Trigger notifications."""
    try:
        # Directly call the trigger_notifications function
        trigger_notifications()  
    except Exception as e:
        # Log the error but do not show any popup or alert
        frappe.log_error(frappe.get_traceback(), "Error in call_trigger_notifications")
        # Optionally, you could raise the exception to be handled elsewhere if needed
        raise e

def trigger_notifications(method="daily"):
    if frappe.flags.in_import or frappe.flags.in_patch:
        # don't send notifications while syncing or patching
        return

    if method == "daily":
        doc_list = frappe.get_all(
            "WhatsApp Notification", filters={"doctype_event": ("in", ("Days Before", "Days After")), "disabled": 0}
        )
        for d in doc_list:
            alert = frappe.get_doc("WhatsApp Notification", d.name)
<<<<<<< HEAD
            alert.get_documents_for_today()
            # doc.name
            # evaluate_alert(doc, alert, alert.event)
            # frappe.db.commit()

def template():
    notification = frappe.get_doc("WhatsApp Notification", "WN-0001")
    notification.disabled = 0
    doc = frappe.get_doc("User", "Administrator")
    doc.mobile_no = "+919741094468"
    notification.send_template_message(doc)
=======

            alert.get_documents_for_today()
>>>>>>> 17113371
<|MERGE_RESOLUTION|>--- conflicted
+++ resolved
@@ -308,7 +308,6 @@
         )
         for d in doc_list:
             alert = frappe.get_doc("WhatsApp Notification", d.name)
-<<<<<<< HEAD
             alert.get_documents_for_today()
             # doc.name
             # evaluate_alert(doc, alert, alert.event)
@@ -319,8 +318,3 @@
     notification.disabled = 0
     doc = frappe.get_doc("User", "Administrator")
     doc.mobile_no = "+919741094468"
-    notification.send_template_message(doc)
-=======
-
-            alert.get_documents_for_today()
->>>>>>> 17113371
